import numpy as np
from obspy.taup import TauPyModel
import h5py
# from tqdm import tqdm
import os


def create_taup(model_file, taup_path ='taup_files'):
    from obspy.taup.taup_create import build_taup_model
    with h5py.File(model_file, 'r') as f:
        mantle = f['mantle']
        index_moho = int(mantle['moho_layer'].value)
        index_cmb = int(mantle['cmb_layer'].value)
        fnam_out = os.path.splitext(model_file)[0] + '.nd'
        nlayer = len(mantle['vp'])
        with open(fnam_out, 'w') as fid:
            for i in np.arange(nlayer - 1, 0, -1):
                if i == index_moho - 1:
                    fid.write('mantle\n')
                if i == index_cmb:
                    fid.write('outer-core\n')
                fid.write('%7.2f %6.4f %6.4f %6.4f\n' %
                          (1e-3 * (mantle['radius'][-1] - mantle['radius'][i]),
                           1e-3 * mantle['vp'][i],
                           1e-3 * mantle['vs'][i],
                           1e-3 * mantle['rho'][i] ))
            fid.write('%7.2f %6.4f %6.4f %6.4f\n' %
                      (3389.3,
                       1e-3 * mantle['vp'][0],
                       1e-3 * mantle['vs'][0],
                       1e-3 * mantle['rho'][0] ))

            # Create an artificial inner core, so that TauPy
            # works correctly for core phases
            fid.write('inner-core\n')
            fid.write('%7.2f %6.4f %6.4f %6.4f\n' %
                      (3389.3,
                       1e-3 * mantle['vp'][0],
                       3.0,
                       1e-3 * mantle['rho'][0] ))
            fid.write('%7.2f %6.4f %6.4f %6.4f\n' %
                      (3389.5,
                       1e-3 * mantle['vp'][0],
                       3.0,
                       1e-3 * mantle['rho'][0] ))
        model_name = os.path.splitext(os.path.split(fnam_out)[-1])[0]
        taup_name = os.path.join(taup_path, model_name + '.npz')
        if not os.path.exists(taup_name):
            build_taup_model(fnam_out, output_folder=taup_path)
        return taup_name


def add_bodywave_times(hdf5_file, npz_file):

    model = TauPyModel(npz_file)

    depths = [0.00, 0.2, 0.4, 0.6, 0.8, 1.00, 1.5, 2.00, 3.00, 4.00, 5.00, 10.00, 15.00, 20.00,
              25.00, 30.00, 33.00, 35.00, 40.00, 45.00, 50.00, 55.00, 60.00,
              70.00, 80.00, 90.00, 100.00, 120.00, 140.00, 160.00, 180.00, 200.00, 220.00,
              240.00, 260.00, 280.00, 300.00, 350.00, 400.00, 450.00, 500.00, 550.0, 600.00,
              700.00, 800.00, 900.00, 1000.0, 1100.0, 1200.0, 1300.0, 1400.0, 1500.0]
    dists = [0.00, 0.01, 0.02, 0.03, 0.04, 0.05, 0.10, 0.15, 0.20, 0.25,
             0.30, 0.35, 0.40, 0.45, 0.50, 0.60, 0.70, 0.80, 0.90,
             1.00, 1.10, 1.20, 1.30, 1.40, 1.50, 1.60, 1.70, 1.80, 1.90,
             2.00, 2.10, 2.20, 2.30, 2.40, 2.50, 2.60, 2.70, 2.80, 2.90,
             3.00, 3.10, 3.20, 3.30, 3.40, 3.50, 3.60, 3.70, 3.80, 3.90,
             4.00, 4.10, 4.20, 4.30, 4.40, 4.50, 4.60, 4.70, 4.80, 4.90,
             5.00, 5.25, 5.50, 5.75,
             6.00, 6.25, 6.50, 6.75,
             7.00, 7.25, 7.50, 7.75,
             8.00, 8.25, 8.50, 8.75,
             9.00, 9.25, 9.50, 9.75,
             10.00, 10.25, 10.50, 10.75, 
             11.00, 11.25, 11.50, 11.75, 
             12.00, 12.25, 12.50, 12.75, 
             13.00, 13.25, 13.50, 13.75, 
             14.00, 14.25, 14.50, 14.75, 
             15.00, 15.25, 15.50, 15.75, 
             16.00, 16.25, 16.50, 16.75, 
             17.00, 17.25, 17.50, 17.75, 
             18.00, 18.25, 18.50, 18.75, 
             19.00, 19.25, 19.50, 19.75, 
             20.00, 21.00, 22.00, 23.00, 24.00, 25.00, 26.00, 27.00, 28.00, 29.00,
             30.00, 31.00, 32.00, 33.00, 34.00, 35.00, 36.00, 37.00, 38.00, 39.00,
             40.00, 41.00, 42.00, 43.00, 44.00, 45.00, 46.00, 47.00, 48.00, 49.00,
             50.00, 51.00, 52.00, 53.00, 54.00, 55.00, 56.00, 57.00, 58.00, 59.00,
             60.00, 61.00, 62.00, 63.00, 64.00, 65.00, 66.00, 67.00, 68.00, 69.00,
             70.00, 71.00, 72.00, 73.00, 74.00, 75.00, 76.00, 77.00, 78.00, 79.00,
             80.00, 81.00, 82.00, 83.00, 84.00, 85.00, 86.00, 87.00, 88.00, 89.00,
             90.00, 91.00, 92.00, 93.00, 94.00, 95.00, 96.00, 97.00, 98.00, 99.00,
             100.00, 105.00, 110.00, 115.00, 120.00, 125.00, 130.00, 135.00, 140.00, 145.00,
             150.00, 155.00, 160.00, 165.00, 170.00, 175.00, 179.50]
    '''
    dists = [0.00, 0.10, 0.20, 0.30, 0.40, 0.50, 0.60, 0.70, 0.80, 0.90,
             1.00, 1.10, 1.20, 1.30, 1.40, 1.50, 1.60, 1.70, 1.80, 1.90,
             2.00, 2.10, 2.20, 2.30, 2.40, 2.50, 2.60, 2.70, 2.80, 2.90,
             3.00, 3.10, 3.20, 3.30, 3.40, 3.50, 3.60, 3.70, 3.80, 3.90,
             4.00, 4.10, 4.20, 4.30, 4.40, 4.50, 4.60, 4.70, 4.80, 4.90,
             5.00, 5.25, 5.50, 5.75,
             6.00, 6.25, 6.50, 6.75,
             7.00, 7.25, 7.50, 7.75,
             8.00, 8.25, 8.50, 8.75,
             9.00, 9.25, 9.50, 9.75,
             10.00, 11.00, 12.00, 13.00, 14.00, 15.00, 16.00, 17.00, 18.00, 19.00,
             20.00, 21.00, 22.00, 23.00, 24.00, 25.00, 26.00, 27.00, 28.00, 29.00,
             30.00, 31.00, 32.00, 33.00, 34.00, 35.00, 36.00, 37.00, 38.00, 39.00,
             40.00, 41.00, 42.00, 43.00, 44.00, 45.00, 46.00, 47.00, 48.00, 49.00,
             50.00, 51.00, 52.00, 53.00, 54.00, 55.00, 56.00, 57.00, 58.00, 59.00,
             60.00, 61.00, 62.00, 63.00, 64.00, 65.00, 66.00, 67.00, 68.00, 69.00,
             70.00, 71.00, 72.00, 73.00, 74.00, 75.00, 76.00, 77.00, 78.00, 79.00,
             80.00, 81.00, 82.00, 83.00, 84.00, 85.00, 86.00, 87.00, 88.00, 89.00,
             90.00, 91.00, 92.00, 93.00, 94.00, 95.00, 96.00, 97.00, 98.00, 99.00,
             100.00, 105.00, 110.00, 115.00, 120.00, 125.00, 130.00, 135.00, 140.00, 145.00,
             150.00, 155.00, 160.00, 165.00, 170.00, 175.00, 179.00]
    '''

    phase_names = ['p', 's', 'pP', 'sP', 'pS', 'sS', 'P', 'S', 'PP', 'SS', 'PPP', 'SSS', 'SP', 'PS',
                   'Pn', 'Sn', 'Pg', 'Sg', 'PcP', 'ScSScS', 'PmP', 'SmS', 'Pvmp', 'Svms',
                   'ScS', 'PKKP', 'SKKS', 'Pdiff', 'Sdiff', 'PKP', 'SKS', 'P1', 'S1']


    n_phase = {}
    for counter, phase in enumerate(phase_names):
        n_phase[phase] = counter

    phase_names_P1 = ['p', 'Pg', 'Pn', 'P', 'PP', 'PKP']
    phase_names_S1 = ['s', 'Sg', 'Sn', 'S', 'SS', 'SKS']

    times = np.ones((len(depths), len(dists), len(phase_names))) * -1
    inc_angles = np.zeros_like(times)
    slownesses = np.zeros_like(inc_angles)
<<<<<<< HEAD
    for x, depth_i in enumerate(depths):
=======
    mod = model.model
    vp_crust = mod.s_mod.v_mod.evaluate_above(mod.moho_depth/2., 'p')
    for x, depth_i in enumerate(tqdm(depths)):
>>>>>>> de728a64
        for y, dist_i in enumerate(dists):
            try:
                arrs = model.get_travel_times(source_depth_in_km=depth_i,
                                              distance_in_degree=dist_i,
                                              phase_list=phase_names[:-2])
            except:
                pass
            else:
                # Fill Pg travel time with phase of group velocity of mid crust
                times[x, y, n_phase['Pg']] = np.deg2rad(dist_i) * \
                                             mod.radius_of_planet / vp_crust
                for arr in np.flip(arrs, 0):
                    times[x, y, n_phase[arr.phase.name]] = arr.time
                    inc_angles[x, y, n_phase[arr.phase.name]] = arr.incident_angle
                    slownesses[x, y, n_phase[arr.phase.name]] = arr.ray_param
                    if arr.phase.name in phase_names_P1:
                        times[x, y, n_phase['P1']] = arr.time
                        inc_angles[x, y, n_phase['P1']] = arr.incident_angle
                        slownesses[x, y, n_phase['P1']] = arr.ray_param
                    if arr.phase.name in phase_names_S1:
                        times[x, y, n_phase['S1']] = arr.time
                        inc_angles[x, y, n_phase['S1']] = arr.incident_angle
                        slownesses[x, y, n_phase['S1']] = arr.ray_param

    with h5py.File(hdf5_file, 'r+') as f:
        grp_body_waves = f.create_group('body_waves')
        grp_body_waves.create_dataset('distances', data=dists)
        grp_body_waves.create_dataset('depths', data=depths)
        grp_body_waves.create_dataset('phase_names', data=[n.encode("ascii", "ignore") for n in phase_names])
        grp_body_waves.create_dataset('times', data=times, dtype='f2')
        grp_body_waves.create_dataset('inc_angles', data=inc_angles, dtype='f2')
        grp_body_waves.create_dataset('slowness', data=slownesses, dtype='f2')


if __name__ == '__main__':
    # test
    #create_taup('mantlecrust_015000.h5')
    add_bodywave_times('mantlecrustbody_test.h5', 'taup_files/mantlecrust_016000.npz')<|MERGE_RESOLUTION|>--- conflicted
+++ resolved
@@ -129,13 +129,9 @@
     times = np.ones((len(depths), len(dists), len(phase_names))) * -1
     inc_angles = np.zeros_like(times)
     slownesses = np.zeros_like(inc_angles)
-<<<<<<< HEAD
-    for x, depth_i in enumerate(depths):
-=======
     mod = model.model
     vp_crust = mod.s_mod.v_mod.evaluate_above(mod.moho_depth/2., 'p')
-    for x, depth_i in enumerate(tqdm(depths)):
->>>>>>> de728a64
+    for x, depth_i in enumerate(depths):
         for y, dist_i in enumerate(dists):
             try:
                 arrs = model.get_travel_times(source_depth_in_km=depth_i,
